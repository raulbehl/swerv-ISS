--- conflicted
+++ resolved
@@ -1226,7 +1226,6 @@
     void execAmominu_d(uint32_t rd, uint32_t rs1, int32_t rs2);
     void execAmomaxu_d(uint32_t rd, uint32_t rs1, int32_t rs2);
 
-<<<<<<< HEAD
     // custom opcodes
     void execgetq (uint32_t rd, uint32_t rs1, int32_t rs2);
     void execsetq (uint32_t rd, uint32_t rs1, int32_t rs2);
@@ -1234,7 +1233,7 @@
     void execmaskirq (uint32_t rd, uint32_t rs1, int32_t rs2);
     void execwaitirq (uint32_t rd, uint32_t rs1, int32_t rs2);
     void exectimer (uint32_t rd, uint32_t rs1, int32_t rs2);
-=======
+
     // Bit manipulation
     void execClz(uint32_t rd, uint32_t rs1, int32_t rs2);
     void execCtz(uint32_t rd, uint32_t rs1, int32_t rs2);
@@ -1254,7 +1253,6 @@
     void execBswap(uint32_t rd, uint32_t rs1, int32_t rs2);
     void execBrev(uint32_t rd, uint32_t rs1, int32_t rs2);
     void execPack(uint32_t rd, uint32_t rs1, int32_t rs2);
->>>>>>> 35ae5eb5
 
 
   public:
@@ -1322,16 +1320,13 @@
     bool rvm_ = true;            // True if extension M (mul/div) enabled.
     bool rvs_ = false;           // True if extension S (supervisor-mode) enabled.
     bool rvu_ = false;           // True if extension U (user-mode) enabled.
-<<<<<<< HEAD
     bool isRType = false;        // True if current instruction is R-type. 
     bool isIType = false;        // True if current instruction is I-type.
     bool isSType = false;        // True if current instruction is S-type.
     bool isBType = false;        // True if current instruction is B-type.
     bool isUType = false;        // True if current instruction is U-type.
     bool isJType = false;        // True if current instruction is J-type.
-=======
     bool rvzbmini_ = false;      // True if extension zbmini enabled.
->>>>>>> 35ae5eb5
     URV pc_ = 0;                 // Program counter. Incremented by instr fetch.
     URV currPc_ = 0;             // Addr instr being executed (pc_ before fetch).
     URV resetPc_ = 0;            // Pc to use on reset.
