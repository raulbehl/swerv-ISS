--- conflicted
+++ resolved
@@ -76,12 +76,7 @@
 	$(CC) $(CFLAGS) -c -o $@ $<
 
 # Main target.(only linking)
-<<<<<<< HEAD
 $(BUILD_DIR)/$(PROJECT): $(BUILD_DIR)/ISSCompare.cpp.o \
-                         $(BUILD_DIR)/linenoise.c.o \
-=======
-$(BUILD_DIR)/$(PROJECT): $(BUILD_DIR)/whisper.cpp.o \
->>>>>>> 35ae5eb5
                          $(BUILD_DIR)/librvcore.a
 	$(CXX) -o $@.so $^ $(LINK_DIRS) $(LINK_LIBS) -lz -lm -shared -static-libstdc++ -Wl,--export-dynamic -Bsymbolic
 
