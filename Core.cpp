--- conflicted
+++ resolved
@@ -1008,19 +1008,11 @@
   if (histo.at(9))
     fprintf(file, "    %s (2,     16] %" PRId64 "\n", tag, histo.at(9));
   if (histo.at(10))
-<<<<<<< HEAD
-    fprintf(file, "    %s (16,    1k] %ld\n", tag, histo.at(10));
-  if (histo.at(11))
-    fprintf(file, "    %s (1k,   64k] %ld\n", tag, histo.at(11));
-  if (histo.at(12))
-    fprintf(file, "    %s > 64k       %ld\n", tag, histo.at(12));
-=======
     fprintf(file, "    %s (16,    1k] %" PRId64 "\n", tag, histo.at(10));
   if (histo.at(11))	              
     fprintf(file, "    %s (1k,   64k] %" PRId64 "\n", tag, histo.at(11));
   if (histo.at(12))	              
     fprintf(file, "    %s > 64k       %" PRId64 "\n", tag, histo.at(12));
->>>>>>> 35ae5eb5
 }
 
 
@@ -1957,7 +1949,6 @@
 {
   if (resource == 'r')
     {
-<<<<<<< HEAD
       if (resource == 'r')
 	{
 	  fprintf(out, "#%08x %8s r %02x         %08x  %s",
@@ -1982,24 +1973,6 @@
     {
       fprintf(out, "#%016lx %8s %c %016lx %016lx  %s",
 	      currPc, opcode, resource, addr, value, assembly);
-=======
-      fprintf(out, "#%" PRId64 " %d %08x %8s r %02x         %08x  %s",
-              tag, hartId, currPc, opcode, addr, value, assembly);
-    }
-  else if (resource == 'c')
-    {
-      if ((addr >> 16) == 0)
-        fprintf(out, "#%" PRId64 " %d %08x %8s c %04x       %08x  %s",
-                tag, hartId, currPc, opcode, addr, value, assembly);
-      else
-        fprintf(out, "#%" PRId64 " %d %08x %8s c %08x   %08x  %s",
-                tag, hartId, currPc, opcode, addr, value, assembly);
-    }
-  else
-    {
-      fprintf(out, "#%" PRId64 " %d %08x %8s %c %08x   %08x  %s", tag, hartId,
-              currPc, opcode, resource, addr, value, assembly);
->>>>>>> 35ae5eb5
     }
 }
 
@@ -4780,24 +4753,10 @@
 void
 Core<URV>::enableInstructionFrequency(bool b)
 {
-<<<<<<< HEAD
-  if (not isRvf())
-    return instTable_.getInstInfo(InstId::illegal);
-
-  RFormInst rform(inst);
-  op0 = rform.bits.rd, op1 = rform.bits.rs1, op2 = rform.bits.rs2;
-  unsigned f7 = rform.bits.funct7, f3 = rform.bits.funct3;
-  instRoundingMode_ = RoundingMode(f3);
-  if (f7 & 1)
-    {
-      if (not isRvd())
-	return instTable_.getInstInfo(InstId::illegal);
-=======
   instFreq_ = b;
   if (b)
     {
       instProfileVec_.resize(size_t(InstId::maxId) + 1);
->>>>>>> 35ae5eb5
 
       auto regCount = intRegCount();
       for (auto& inst : instProfileVec_)
@@ -4859,2428 +4818,6 @@
   if (debugMode_)
     return;   // Already in debug mode.
 
-<<<<<<< HEAD
-  if (quadrant == 0)
-    {
-      if (funct3 == 0)    // illegal, c.addi4spn
-	{
-	  if (inst == 0)
-	    return instTable_.getInstInfo(InstId::illegal);
-	  CiwFormInst ciwf(inst);
-	  unsigned immed = ciwf.immed();
-	  if (immed == 0)
-	    return instTable_.getInstInfo(InstId::illegal);
-	  op0 = 8 + ciwf.bits.rdp; op1 = RegSp; op2 = immed;
-    isIType = true;
-	  return instTable_.getInstInfo(InstId::c_addi4spn);
-	}
-
-      if (funct3 == 1) // c.fld c.lq
-	{
-	  if (not isRvd())
-	    return instTable_.getInstInfo(InstId::illegal);
-	  ClFormInst clf(inst);
-	  op0 = 8+clf.bits.rdp; op1 = 8+clf.bits.rs1p; op2 = clf.ldImmed();
-    isIType = true;
-	  return instTable_.getInstInfo(InstId::c_fld);
-	}
-
-      if (funct3 == 2) // c.lw
-	{
-	  ClFormInst clf(inst);
-	  op0 = 8+clf.bits.rdp; op1 = 8+clf.bits.rs1p; op2 = clf.lwImmed();
-    isIType = true;
-	  return instTable_.getInstInfo(InstId::c_lw);
-	}
-
-      if (funct3 == 3) // c.flw, c.ld
-	{
-	  ClFormInst clf(inst);
-	  if (isRv64())
-	    {
-	      op0 = 8+clf.bits.rdp; op1 = 8+clf.bits.rs1p; op2 = clf.ldImmed();
-        isIType = true;
-	      return instTable_.getInstInfo(InstId::c_ld);
-	    }
-
-	  // c.flw
-	  if (isRvf())
-	    {
-	      op0 = 8+clf.bits.rdp; op1 = 8+clf.bits.rs1p;
-	      op2 = clf.lwImmed();
-        isIType = true;
-	      return instTable_.getInstInfo(InstId::c_flw);
-	    }
-	  return instTable_.getInstInfo(InstId::illegal);
-	}
-
-      if (funct3 == 6)  // c.sw
-	{
-	  CsFormInst cs(inst);
-	  op0 = 8+cs.bits.rs1p; op1 = 8+cs.bits.rs2p; op2 = cs.swImmed();
-    isSType = true;
-	  return instTable_.getInstInfo(InstId::c_sw);
-	}
-
-      if (funct3 == 7) // c.fsw, c.sd
-	{
-	  CsFormInst cs(inst);  // Double check this
-	  if (not isRv64())
-	    {
-	      if (isRvf())
-		{
-		  op0=8+cs.bits.rs1p; op1=8+cs.bits.rs2p; op2 = cs.swImmed();
-		  return instTable_.getInstInfo(InstId::c_fsw);
-		}
-	      return instTable_.getInstInfo(InstId::illegal);
-	    }
-	  op0=8+cs.bits.rs1p; op1=8+cs.bits.rs2p; op2 = cs.sdImmed();
-    isSType = true;
-	  return instTable_.getInstInfo(InstId::c_sd);
-	}
-
-      // funct3 is 1 (c.fld c.lq), or 4 (reserved), or 5 (c.fsd c.sq)
-      return instTable_.getInstInfo(InstId::illegal);
-    }
-
-  if (quadrant == 1)
-    {
-      if (funct3 == 0)  // c.nop, c.addi
-	{
-	  CiFormInst cif(inst);
-	  op0 = cif.bits.rd; op1 = cif.bits.rd; op2 = cif.addiImmed();
-    isIType = true;
-	  return instTable_.getInstInfo(InstId::c_addi);
-	}
-
-      if (funct3 == 1)  // c.jal,  in rv64 and rv128 this is c.addiw
-	{
-	  if (isRv64())
-	    {
-	      CiFormInst cif(inst);
-	      if (cif.bits.rd == 0)
-		return instTable_.getInstInfo(InstId::illegal);
-	      else
-		return instTable_.getInstInfo(InstId::c_addiw);
-	    }
-	  else
-	    {
-	      CjFormInst cjf(inst);
-	      op0 = RegRa; op1 = cjf.immed(); op2 = 0;
-        isJType = true;
-	      return instTable_.getInstInfo(InstId::c_jal);
-	    }
-	}
-
-      if (funct3 == 2)  // c.li
-	{
-	  CiFormInst cif(inst);
-	  op0 = cif.bits.rd; op1 = RegX0; op2 = cif.addiImmed();
-    isUType = true;
-	  return instTable_.getInstInfo(InstId::c_li);
-	}
-
-      if (funct3 == 3)  // c.addi16sp, c.lui
-	{
-	  CiFormInst cif(inst);
-	  int immed16 = cif.addi16spImmed();
-	  if (immed16 == 0)
-	    return instTable_.getInstInfo(InstId::illegal);
-	  if (cif.bits.rd == RegSp)  // c.addi16sp
-	    {
-	      op0 = cif.bits.rd; op1 = cif.bits.rd; op2 = immed16;
-        isIType = true;
-	      return instTable_.getInstInfo(InstId::c_addi16sp);
-	    }
-	  op0 = cif.bits.rd; op1 = cif.luiImmed(); op2 = 0;
-    isUType = true;
-	  return instTable_.getInstInfo(InstId::c_lui);
-	}
-
-      // c.srli c.srli64 c.srai c.srai64 c.andi c.sub c.xor c.and
-      // c.subw c.addw
-      if (funct3 == 4)
-	{
-	  CaiFormInst caf(inst);  // compressed and immediate form
-	  int immed = caf.andiImmed();
-	  unsigned rd = 8 + caf.bits.rdp;
-	  unsigned f2 = caf.bits.funct2;
-	  if (f2 == 0) // srli64, srli
-	    {
-	      if (caf.bits.ic5 != 0 and not isRv64())
-		return instTable_.getInstInfo(InstId::illegal);
-	      op0 = rd; op1 = rd; op2 = caf.shiftImmed();
-        isIType = true;
-	      return instTable_.getInstInfo(InstId::c_srli);
-	    }
-	  if (f2 == 1)  // srai64, srai
-	    {
-	      if (caf.bits.ic5 != 0 and not isRv64())
-		return instTable_.getInstInfo(InstId::illegal);
-	      op0 = rd; op1 = rd; op2 = caf.shiftImmed();
-        isIType = true;
-	      return instTable_.getInstInfo(InstId::c_srai);
-	    }
-	  if (f2 == 2)  // c.andi
-	    {
-	      op0 = rd; op1 = rd; op2 = immed;
-        isIType = true;
-	      return instTable_.getInstInfo(InstId::c_andi);
-	    }
-
-	  // f2 == 3: c.sub c.xor c.or c.subw c.addw
-	  unsigned rs2p = (immed & 0x7); // Lowest 3 bits of immed
-	  unsigned rs2 = 8 + rs2p;
-	  unsigned imm34 = (immed >> 3) & 3; // Bits 3 and 4 of immed
-	  op0 = rd; op1 = rd; op2 = rs2;
-	  if ((immed & 0x20) == 0)  // Bit 5 of immed
-	    {
-        isRType = true;
-	      if (imm34 == 0) return instTable_.getInstInfo(InstId::c_sub);
-	      if (imm34 == 1) return instTable_.getInstInfo(InstId::c_xor);
-	      if (imm34 == 2) return instTable_.getInstInfo(InstId::c_or);
-	      return instTable_.getInstInfo(InstId::c_and);
-	    }
-	  // Bit 5 of immed is 1
-	  if (not isRv64())
-	    return instTable_.getInstInfo(InstId::illegal);
-	  if (imm34 == 0) {
-        isRType = true;
-        return instTable_.getInstInfo(InstId::c_subw);
-    }
-	  if (imm34 == 1) {
-        isRType = true;
-        return instTable_.getInstInfo(InstId::c_addw);
-    }
-	  if (imm34 == 2) return instTable_.getInstInfo(InstId::illegal);
-	  return instTable_.getInstInfo(InstId::illegal);
-	}
-
-      if (funct3 == 5)  // c.j
-	{
-	  CjFormInst cjf(inst);
-	  op0 = RegX0; op1 = cjf.immed(); op2 = 0;
-    isJType = true;
-	  return instTable_.getInstInfo(InstId::c_j);
-	}
-	  
-      if (funct3 == 6) // c.beqz
-	{
-	  CbFormInst cbf(inst);
-	  op0=8+cbf.bits.rs1p; op1=RegX0; op2=cbf.immed();
-    isBType = true;
-	  return instTable_.getInstInfo(InstId::c_beqz);
-	}
-      
-      // funct3 == 7: c.bnez
-      CbFormInst cbf(inst);
-      op0 = 8+cbf.bits.rs1p; op1=RegX0; op2=cbf.immed();
-      isBType = true;
-      return instTable_.getInstInfo(InstId::c_bnez);
-    }
-
-  if (quadrant == 2)
-    {
-      if (funct3 == 0)  // c.slli, c.slli64
-	{
-	  CiFormInst cif(inst);
-	  unsigned immed = unsigned(cif.slliImmed());
-	  if (cif.bits.ic5 != 0 and not isRv64())
-	    return instTable_.getInstInfo(InstId::illegal);
-	  op0 = cif.bits.rd; op1 = cif.bits.rd; op2 = immed;
-    isIType = true;
-	  return instTable_.getInstInfo(InstId::c_slli);
-	}
-
-      if (funct3 == 1)  // c.fldsp c.lqsp
-	{
-	  if (isRvd())
-	    {
-	      CiFormInst cif(inst);
-	      op0 = cif.bits.rd; op1 = RegSp, op2 = cif.ldspImmed();
-	      return instTable_.getInstInfo(InstId::c_fldsp);
-	    }
-	  return instTable_.getInstInfo(InstId::illegal);
-	}
-
-      if (funct3 == 2) // c.lwsp
-	{
-	  CiFormInst cif(inst);
-	  unsigned rd = cif.bits.rd;
-	  // rd == 0 is legal per Andrew Watterman
-	  op0 = rd; op1 = RegSp; op2 = cif.lwspImmed();
-    isIType = true;
-	  return instTable_.getInstInfo(InstId::c_lwsp);
-	}
-
-      else  if (funct3 == 3)  // c.ldsp  c.flwsp
-	{
-	  CiFormInst cif(inst);
-	  unsigned rd = cif.bits.rd;
-	  if (isRv64())
-	    {
-	      op0 = rd; op1 = RegSp; op2 = cif.ldspImmed();
-        isIType = true;
-	      return instTable_.getInstInfo(InstId::c_ldsp);
-	    }
-	  if (isRvf())
-	    {
-	      op0 = rd; op1 = RegSp; op2 = cif.lwspImmed();
-        isIType = true;
-	      return instTable_.getInstInfo(InstId::c_lwsp);
-	    }
-	  return instTable_.getInstInfo(InstId::illegal);
-	}
-
-      if (funct3 == 4) // c.jr c.mv c.ebreak c.jalr c.add
-	{
-	  CiFormInst cif(inst);
-	  unsigned immed = cif.addiImmed();
-	  unsigned rd = cif.bits.rd;
-	  unsigned rs2 = immed & 0x1f;
-	  if ((immed & 0x20) == 0)  // c.jr or c.mv
-	    {
-	      if (rs2 == RegX0)
-		{
-		  if (rd == RegX0)
-		    return instTable_.getInstInfo(InstId::illegal);
-		  op0 = RegX0; op1 = rd; op2 = 0;
-      isIType = true;
-		  return instTable_.getInstInfo(InstId::c_jr);
-		}
-	      op0 = rd; op1 = RegX0; op2 = rs2;
-        isRType = true;
-	      return instTable_.getInstInfo(InstId::c_mv);
-	    }
-	  else  // c.ebreak, c.jalr or c.add 
-	    {
-	      if (rs2 == RegX0)
-		{
-		  if (rd == RegX0)
-		    return instTable_.getInstInfo(InstId::c_ebreak);
-		  op0 = RegRa; op1 = rd; op2 = 0;
-      isIType = true;
-		  return instTable_.getInstInfo(InstId::c_jalr);
-		}
-	      op0 = rd; op1 = rd; op2 = rs2;
-        isRType = true;
-	      return instTable_.getInstInfo(InstId::c_add);
-	    }
-	}
-
-      if (funct3 == 5)  // c.fsdsp c.sqsp
-	{
-	  if (isRvd())
-	    {
-	      CswspFormInst csw(inst);
-	      op0 = RegSp; op1 = csw.bits.rs2; op2 = csw.sdImmed();
-	      return instTable_.getInstInfo(InstId::c_fsdsp);
-	    }
-	  return instTable_.getInstInfo(InstId::illegal);
-	}
-
-      if (funct3 == 6) // c.swsp
-	{
-	  CswspFormInst csw(inst);
-	  op0 = RegSp; op1 = csw.bits.rs2; op2 = csw.swImmed();
-    isSType = true;
-	  return instTable_.getInstInfo(InstId::c_swsp);
-	}
-
-      if (funct3 == 7)  // c.sdsp  c.fswsp
-	{
-	  if (isRv64())  // c.sdsp
-	    {
-	      CswspFormInst csw(inst);
-	      op0 = RegSp; op1 = csw.bits.rs2; op2 = csw.sdImmed();
-	      return instTable_.getInstInfo(InstId::c_sdsp);
-	    }
-	  if (isRvf())   // c.fswsp
-	    {
-	      CswspFormInst csw(inst);
-	      op0 = RegSp; op1 = csw.bits.rs2; op2 = csw.swImmed();
-	      return instTable_.getInstInfo(InstId::c_fswsp);
-	    }
-	  return instTable_.getInstInfo(InstId::illegal);
-	}
-
-      return instTable_.getInstInfo(InstId::illegal);
-    }
-
-  return instTable_.getInstInfo(InstId::illegal); // quadrant 3
-}
-
-template <typename URV>
-const InstInfo&
-Core<URV>::decode(uint32_t inst, uint32_t& op0, uint32_t& op1, int32_t& op2)
-{
-  static void *opcodeLabels[] = { &&l0, &&l1, &&l2, &&l3, &&l4, &&l5,
-				  &&l6, &&l7, &&l8, &&l9, &&l10, &&l11,
-				  &&l12, &&l13, &&l14, &&l15, &&l16, &&l17,
-				  &&l18, &&l19, &&l20, &&l21, &&l22, &&l23,
-				  &&l24, &&l25, &&l26, &&l27, &&l28, &&l29,
-				  &&l30, &&l31 };
-  isRType = false;
-  isIType = false;
-  isSType = false;
-  isBType = false;
-  isUType = false;
-  isJType = false;
-
-  if (isCompressedInst(inst))
-    {
-      // return decode16(inst, op0, op1, op2);
-      if (not isRvc())
-	inst = 0; // All zeros: illegal 16-bit instruction.
-      return decode16(uint16_t(inst), op0, op1, op2);
-    }
-
-  op0 = 0; op1 = 0; op2 = 0;
-
-  bool quad3 = (inst & 0x3) == 0x3;
-  if (quad3)
-    {
-      unsigned opcode = (inst & 0x7f) >> 2;  // Upper 5 bits of opcode.
-
-      goto *opcodeLabels[opcode];
-
-
-    l0:  // 00000   I-form
-      {
-	IFormInst iform(inst);
-  isIType = true;
-	op0 = iform.fields.rd;
-	op1 = iform.fields.rs1;
-	op2 = iform.immed(); 
-	switch (iform.fields.funct3)
-	  {
-	  case 0:  return instTable_.getInstInfo(InstId::lb);
-	  case 1:  return instTable_.getInstInfo(InstId::lh);
-	  case 2:  return instTable_.getInstInfo(InstId::lw);
-	  case 3:  return instTable_.getInstInfo(InstId::ld);
-	  case 4:  return instTable_.getInstInfo(InstId::lbu);
-	  case 5:  return instTable_.getInstInfo(InstId::lhu);
-	  case 6:  return instTable_.getInstInfo(InstId::lwu);
-	  default: return instTable_.getInstInfo(InstId::illegal);
-	  }
-      }
-      return instTable_.getInstInfo(InstId::illegal);
-
-    l1:
-      {
-	IFormInst iform(inst);
-  isIType = true;
-	op0 = iform.fields.rd;
-	op1 = iform.fields.rs1;
-	op2 = iform.immed();
-	uint32_t f3 = iform.fields.funct3;
-	if      (f3 == 2)  return instTable_.getInstInfo(InstId::flw);
-	else if (f3 == 3)  return instTable_.getInstInfo(InstId::fld);
-      }
-      return instTable_.getInstInfo(InstId::illegal);
-
-    // Picorv32 custom instructions
-    l2: {
-      RFormInst rform(inst);
-      isRType = true;
-      op0 = rform.bits.rd;
-      op1 = rform.bits.rs1;
-      op2 = rform.bits.rs2;
-      unsigned funct7 = rform.bits.funct7, funct3 = rform.bits.funct3;
-      if (funct7 == 0) {
-        if      (funct3 == 4) return instTable_.getInstInfo(InstId::getq);
-        else    return instTable_.getInstInfo(InstId::illegal);
-      }
-      else if (funct7 == 1) {
-        if      (funct3 == 2) return instTable_.getInstInfo(InstId::setq);
-        else    return instTable_.getInstInfo(InstId::illegal);
-      }
-      else if (funct7 == 2) {
-        if      (funct3 == 0) return instTable_.getInstInfo(InstId::retirq);
-        else    return instTable_.getInstInfo(InstId::illegal);
-      }
-      else if (funct7 == 3) {
-        if      (funct3 == 6) return instTable_.getInstInfo(InstId::maskirq);
-        else    return instTable_.getInstInfo(InstId::illegal);
-      }
-      else if (funct7 == 4) {
-        if      (funct3 == 4) return instTable_.getInstInfo(InstId::waitirq);
-        else    return instTable_.getInstInfo(InstId::illegal);
-      }
-      else if (funct7 == 5) {
-        if      (funct3 == 6) return instTable_.getInstInfo(InstId::timer);
-        else    return instTable_.getInstInfo(InstId::illegal);
-      }
-      return instTable_.getInstInfo(InstId::illegal);
-    }
-    l7:
-      return instTable_.getInstInfo(InstId::illegal);
-
-    l9:
-      {
-	SFormInst sform(inst);
-  isSType = true;
-	op0 = sform.bits.rs1;
-	op1 = sform.bits.rs2;
-	op2 = sform.immed();
-	unsigned funct3 = sform.bits.funct3;
-	if      (funct3 == 2)  return instTable_.getInstInfo(InstId::fsw);
-	else if (funct3 == 3)  return instTable_.getInstInfo(InstId::fsd);
-      }
-      return instTable_.getInstInfo(InstId::illegal);
-
-    l10:
-    l15:
-      return instTable_.getInstInfo(InstId::illegal);
-
-    l16:
-      {
-	RFormInst rform(inst);
-  isRType = true;
-	op0 = rform.bits.rd, op1 = rform.bits.rs1, op2 = rform.bits.rs2;
-	unsigned funct7 = rform.bits.funct7, funct3 = rform.bits.funct3;
-	instRoundingMode_ = RoundingMode(funct3);
-	if ((funct7 & 3) == 0)
-	  {
-	    instRs3_ = funct7 >> 2;
-	    return instTable_.getInstInfo(InstId::fmadd_s);
-	  }
-      }
-      return instTable_.getInstInfo(InstId::illegal);
-
-    l17:
-      {
-	RFormInst rform(inst);
-  isRType = true;
-	op0 = rform.bits.rd, op1 = rform.bits.rs1, op2 = rform.bits.rs2;
-	unsigned funct7 = rform.bits.funct7, funct3 = rform.bits.funct3;
-	instRoundingMode_ = RoundingMode(funct3);
-	if ((funct7 & 3) == 0)
-	  {
-	    instRs3_ = funct7 >> 2;
-	    return instTable_.getInstInfo(InstId::fmsub_s);
-	  }
-      }
-      return instTable_.getInstInfo(InstId::illegal);
-
-    l18:
-      {
-	RFormInst rform(inst);
-  isRType = true;
-	op0 = rform.bits.rd, op1 = rform.bits.rs1, op2 = rform.bits.rs2;
-	unsigned funct7 = rform.bits.funct7, funct3 = rform.bits.funct3;
-	instRoundingMode_ = RoundingMode(funct3);
-	if ((funct7 & 3) == 0)
-	  {
-	    instRs3_ = funct7 >> 2;
-	    return instTable_.getInstInfo(InstId::fnmsub_s);
-	  }
-      }
-      return instTable_.getInstInfo(InstId::illegal);
-
-    l19:
-      {
-	RFormInst rform(inst);
-  isRType = true;
-	op0 = rform.bits.rd, op1 = rform.bits.rs1, op2 = rform.bits.rs2;
-	unsigned funct7 = rform.bits.funct7, funct3 = rform.bits.funct3;
-	instRoundingMode_ = RoundingMode(funct3);
-	if ((funct7 & 3) == 0)
-	  {
-	    instRs3_ = funct7 >> 2;
-	    return instTable_.getInstInfo(InstId::fnmadd_s);
-	  }
-      }
-      return instTable_.getInstInfo(InstId::illegal);
-
-    l20:
-      return decodeFp(inst, op0, op1, op2);
-
-    l21:
-    l22:
-    l23:
-    l26:
-    l29:
-    l30:
-    l31:
-      return instTable_.getInstInfo(InstId::illegal);
-
-    l3: // 00011  I-form
-      {
-	IFormInst iform(inst);
-  isIType = true;
-	unsigned funct3 = iform.fields.funct3;
-	if (iform.fields.rd == 0 and iform.fields.rs1 == 0)
-	  {
-	    if (funct3 == 0)
-	      {
-		if (iform.top4() == 0)
-		  {
-		    op0 = iform.pred();
-		    op1 = iform.succ();
-		    return instTable_.getInstInfo(InstId::fence);
-		  }
-	      }
-	    else if (funct3 == 1)
-	      {
-		if (iform.uimmed() == 0)
-		  return instTable_.getInstInfo(InstId::fencei);
-	      }
-	  }
-      }
-      return instTable_.getInstInfo(InstId::illegal);
-
-    l4:  // 00100  I-form
-      {
-	IFormInst iform(inst);
-  isIType = true;
-	op0 = iform.fields.rd;
-	op1 = iform.fields.rs1;
-	op2 = iform.immed();
-	unsigned funct3 = iform.fields.funct3;
-
-	if      (funct3 == 0)  return instTable_.getInstInfo(InstId::addi);
-	else if (funct3 == 1)
-	  {
-	    unsigned topBits = 0, shamt = 0;
-	    iform.getShiftFields(isRv64(), topBits, shamt);
-	    if (topBits == 0)
-	      {
-		op2 = shamt;
-		return instTable_.getInstInfo(InstId::slli);
-	      }
-	  }
-	else if (funct3 == 2)  return instTable_.getInstInfo(InstId::slti);
-	else if (funct3 == 3)  return instTable_.getInstInfo(InstId::sltiu);
-	else if (funct3 == 4)  return instTable_.getInstInfo(InstId::xori);
-	else if (funct3 == 5)
-	  {
-	    unsigned topBits = 0, shamt = 0;
-	    iform.getShiftFields(isRv64(), topBits, shamt);
-	    op2 = shamt;
-	    if (topBits == 0)
-	      return instTable_.getInstInfo(InstId::srli);
-	    if (isRv64())
-	      topBits <<= 1;
-	    if (topBits == 0x20)
-	      return instTable_.getInstInfo(InstId::srai);
-	  }
-	else if (funct3 == 6)  return instTable_.getInstInfo(InstId::ori);
-	else if (funct3 == 7)  return instTable_.getInstInfo(InstId::andi);
-      }
-      return instTable_.getInstInfo(InstId::illegal);
-
-    l5:  // 00101   U-form
-      {
-	UFormInst uform(inst);
-  isUType = true;
-	op0 = uform.bits.rd;
-	op1 = uform.immed();
-	return instTable_.getInstInfo(InstId::auipc);
-      }
-      return instTable_.getInstInfo(InstId::illegal);
-
-    l6:  // 00110  I-form
-      {
-	IFormInst iform(inst);
-  isIType = true;
-	op0 = iform.fields.rd;
-	op1 = iform.fields.rs1;
-	op2 = iform.immed();
-	unsigned funct3 = iform.fields.funct3;
-	if (funct3 == 0)
-	  return instTable_.getInstInfo(InstId::addiw);
-	else if (funct3 == 1)
-	  {
-	    if (iform.top7() == 0)
-	      {
-		op2 = iform.fields2.shamt;
-		return instTable_.getInstInfo(InstId::slliw);
-	      }
-	  }
-	else if (funct3 == 5)
-	  {
-	    op2 = iform.fields2.shamt;
-	    if (iform.top7() == 0)
-	      return instTable_.getInstInfo(InstId::srliw);
-	    else if (iform.top7() == 0x20)
-	      return instTable_.getInstInfo(InstId::sraiw);
-	  }
-      }
-      return instTable_.getInstInfo(InstId::illegal);
-
-    l8:  // 01000  S-form
-      {
-	SFormInst sform(inst);
-  isSType = true;
-	op0 = sform.bits.rs1;
-	op1 = sform.bits.rs2;
-	op2 = sform.immed();
-	uint32_t funct3 = sform.bits.funct3;
-
-	if (funct3 == 0) return instTable_.getInstInfo(InstId::sb);
-	if (funct3 == 1) return instTable_.getInstInfo(InstId::sh);
-	if (funct3 == 2) return instTable_.getInstInfo(InstId::sw);
-	if (funct3 == 3 and isRv64()) return instTable_.getInstInfo(InstId::sd);
-      }
-      return instTable_.getInstInfo(InstId::illegal);
-
-    l11:  // 01011  R-form atomics
-      if (not isRva())
-	return instTable_.getInstInfo(InstId::illegal);
-
-      if (false)  // Not implemented
-      {
-	if (not isRva())
-	  return instTable_.getInstInfo(InstId::illegal);
-	RFormInst rf(inst);
-  isRType = true;
-	uint32_t top5 = rf.top5(), f3 = rf.bits.funct3;
-	op0 = rf.bits.rd; op1 = rf.bits.rs1; op2 = rf.bits.rs2;
-
-	if (f3 == 2)
-	  {
-	    if (top5 == 0)    return instTable_.getInstInfo(InstId::amoadd_w);
-	    if (top5 == 1)    return instTable_.getInstInfo(InstId::amoswap_w);
-	    if (top5 == 2)    return instTable_.getInstInfo(InstId::lr_w);
-	    if (top5 == 3)    return instTable_.getInstInfo(InstId::sc_w);
-	    if (top5 == 4)    return instTable_.getInstInfo(InstId::amoxor_w);
-	    if (top5 == 8)    return instTable_.getInstInfo(InstId::amoor_w);
-	    if (top5 == 0x0c) return instTable_.getInstInfo(InstId::amoand_w);
-	    if (top5 == 0x10) return instTable_.getInstInfo(InstId::amomin_w);
-	    if (top5 == 0x14) return instTable_.getInstInfo(InstId::amomax_w);
-	    if (top5 == 0x18) return instTable_.getInstInfo(InstId::amominu_w);
-	    if (top5 == 0x1c) return instTable_.getInstInfo(InstId::amomaxu_w);
-	  }
-	else if (f3 == 3)
-	  {
-	    if (not isRv64()) return instTable_.getInstInfo(InstId::illegal);
-	    if (top5 == 0)    return instTable_.getInstInfo(InstId::amoadd_d);
-	    if (top5 == 1)    return instTable_.getInstInfo(InstId::amoswap_d);
-	    if (top5 == 2)    return instTable_.getInstInfo(InstId::lr_d);
-	    if (top5 == 3)    return instTable_.getInstInfo(InstId::sc_d);
-	    if (top5 == 4)    return instTable_.getInstInfo(InstId::amoxor_d);
-	    if (top5 == 8)    return instTable_.getInstInfo(InstId::amoor_d);
-	    if (top5 == 0xc)  return instTable_.getInstInfo(InstId::amoand_d);
-	    if (top5 == 0x10) return instTable_.getInstInfo(InstId::amomin_d);
-	    if (top5 == 0x14) return instTable_.getInstInfo(InstId::amomax_d);
-	    if (top5 == 0x18) return instTable_.getInstInfo(InstId::amominu_d);
-	    if (top5 == 0x1c) return instTable_.getInstInfo(InstId::amomaxu_d);
-	  }
-      }
-      return instTable_.getInstInfo(InstId::illegal);
-
-    l12:  // 01100  R-form
-      {
-	RFormInst rform(inst);
-  isRType = true;
-	op0 = rform.bits.rd;
-	op1 = rform.bits.rs1;
-	op2 = rform.bits.rs2;
-	unsigned funct7 = rform.bits.funct7, funct3 = rform.bits.funct3;
-	if (funct7 == 0)
-	  {
-	    if      (funct3 == 0) return instTable_.getInstInfo(InstId::add);
-	    else if (funct3 == 1) return instTable_.getInstInfo(InstId::sll);
-	    else if (funct3 == 2) return instTable_.getInstInfo(InstId::slt);
-	    else if (funct3 == 3) return instTable_.getInstInfo(InstId::sltu);
-	    else if (funct3 == 4) return instTable_.getInstInfo(InstId::xor_);
-	    else if (funct3 == 5) return instTable_.getInstInfo(InstId::srl);
-	    else if (funct3 == 6) return instTable_.getInstInfo(InstId::or_);
-	    else if (funct3 == 7) return instTable_.getInstInfo(InstId::and_);
-	  }
-	else if (funct7 == 1)
-	  {
-	    if      (not isRvm()) return instTable_.getInstInfo(InstId::illegal);
-	    else if (funct3 == 0) return instTable_.getInstInfo(InstId::mul);
-	    else if (funct3 == 1) return instTable_.getInstInfo(InstId::mulh);
-	    else if (funct3 == 2) return instTable_.getInstInfo(InstId::mulhsu);
-	    else if (funct3 == 3) return instTable_.getInstInfo(InstId::mulhu);
-	    else if (funct3 == 4) return instTable_.getInstInfo(InstId::div);
-	    else if (funct3 == 5) return instTable_.getInstInfo(InstId::divu);
-	    else if (funct3 == 6) return instTable_.getInstInfo(InstId::rem);
-	    else if (funct3 == 7) return instTable_.getInstInfo(InstId::remu);
-	  }
-	else if (funct7 == 0x20)
-	  {
-	    if      (funct3 == 0) return instTable_.getInstInfo(InstId::sub);
-	    else if (funct3 == 5) return instTable_.getInstInfo(InstId::sra);
-	  }
-      }
-      return instTable_.getInstInfo(InstId::illegal);
-
-    l13:  // 01101  U-form
-      {
-	UFormInst uform(inst);
-  isUType = true;
-	op0 = uform.bits.rd;
-	op1 = uform.immed();
-	return instTable_.getInstInfo(InstId::lui);
-      }
-
-    l14: // 01110  R-Form
-      {
-	const RFormInst rform(inst);
-  isRType = true;
-	op0 = rform.bits.rd;
-	op1 = rform.bits.rs1;
-	op2 = rform.bits.rs2;
-	unsigned funct7 = rform.bits.funct7, funct3 = rform.bits.funct3;
-	if (funct7 == 0)
-	  {
-	    if      (funct3 == 0) return instTable_.getInstInfo(InstId::addw);
-	    else if (funct3 == 1) return instTable_.getInstInfo(InstId::sllw);
-	    else if (funct3 == 5) return instTable_.getInstInfo(InstId::srlw);
-	  }
-	else if (funct7 == 1)
-	  {
-	    if      (funct3 == 0) return instTable_.getInstInfo(InstId::mulw);
-	    else if (funct3 == 4) return instTable_.getInstInfo(InstId::divw);
-	    else if (funct3 == 5) return instTable_.getInstInfo(InstId::divuw);
-	    else if (funct3 == 6) return instTable_.getInstInfo(InstId::remw);
-	    else if (funct3 == 7) return instTable_.getInstInfo(InstId::remuw);
-	  }
-	else if (funct7 == 0x20)
-	  {
-	    if      (funct3 == 0)  return instTable_.getInstInfo(InstId::subw);
-	    else if (funct3 == 5)  return instTable_.getInstInfo(InstId::sraw);
-	  }
-      }
-      return instTable_.getInstInfo(InstId::illegal);
-
-    l24: // 11000   B-form
-      {
-	BFormInst bform(inst);
-  isBType = true;
-	op0 = bform.bits.rs1;
-	op1 = bform.bits.rs2;
-	op2 = bform.immed();
-	uint32_t funct3 = bform.bits.funct3;
-	if      (funct3 == 0)  return instTable_.getInstInfo(InstId::beq);
-	else if (funct3 == 1)  return instTable_.getInstInfo(InstId::bne);
-	else if (funct3 == 4)  return instTable_.getInstInfo(InstId::blt);
-	else if (funct3 == 5)  return instTable_.getInstInfo(InstId::bge);
-	else if (funct3 == 6)  return instTable_.getInstInfo(InstId::bltu);
-	else if (funct3 == 7)  return instTable_.getInstInfo(InstId::bgeu);
-      }
-      return instTable_.getInstInfo(InstId::illegal);
-
-    l25:  // 11001  I-form
-      {
-	IFormInst iform(inst);
-  isIType = true;
-	op0 = iform.fields.rd;
-	op1 = iform.fields.rs1;
-	op2 = iform.immed();
-	if (iform.fields.funct3 == 0)
-	  return instTable_.getInstInfo(InstId::jalr);
-      }
-      return instTable_.getInstInfo(InstId::illegal);
-
-    l27:  // 11011  J-form
-      {
-	JFormInst jform(inst);
-  isJType = true;
-	op0 = jform.bits.rd;
-	op1 = jform.immed();
-	return instTable_.getInstInfo(InstId::jal);
-      }
-
-    l28:  // 11100  I-form
-      {
-	IFormInst iform(inst);
-  //TODO: Fix this once status register checks
-  // are added.
-  isIType = false;
-	op0 = iform.fields.rd;
-	op1 = iform.fields.rs1;
-	op2 = iform.uimmed(); // csr
-	switch (iform.fields.funct3)
-	  {
-	  case 0:
-	    {
-	      uint32_t funct7 = op2 >> 5;
-	      if (funct7 == 0) // ecall ebreak uret
-		{
-		  if (op1 != 0 or op0 != 0)
-		    return instTable_.getInstInfo(InstId::illegal);
-		  else if (op2 == 0)
-		    return instTable_.getInstInfo(InstId::ecall);
-		  else if (op2 == 1)
-		    return instTable_.getInstInfo(InstId::ebreak);
-		  else if (op2 == 2)
-		    return instTable_.getInstInfo(InstId::uret);
-		}
-	      else if (funct7 == 9)
-		{
-		  if (op0 != 0)
-		    return instTable_.getInstInfo(InstId::illegal);
-		  else // sfence.vma
-		    return instTable_.getInstInfo(InstId::illegal);
-		}
-	      else if (op2 == 0x102)
-		return instTable_.getInstInfo(InstId::sret);
-	      else if (op2 == 0x302)
-		return instTable_.getInstInfo(InstId::mret);
-	      else if (op2 == 0x105)
-		return instTable_.getInstInfo(InstId::wfi);
-	    }
-	    break;
-	  case 1:  return instTable_.getInstInfo(InstId::csrrw);
-	  case 2:  return instTable_.getInstInfo(InstId::csrrs);
-	  case 3:  return instTable_.getInstInfo(InstId::csrrc);
-	  case 5:  return instTable_.getInstInfo(InstId::csrrwi);
-	  case 6:  return instTable_.getInstInfo(InstId::csrrsi);
-	  case 7:  return instTable_.getInstInfo(InstId::csrrci);
-	  default: return instTable_.getInstInfo(InstId::illegal);
-	  }
-	return instTable_.getInstInfo(InstId::illegal);
-      }
-    }
-  else
-    return instTable_.getInstInfo(InstId::illegal);
-}
-
-
-std::string
-roundingModeString(RoundingMode mode)
-{
-  switch (mode)
-    {
-    case RoundingMode::NearestEven: return "rne";
-    case RoundingMode::Zero:        return "rtz";
-    case RoundingMode::Down:        return "rdn";
-    case RoundingMode::Up:          return "rup";
-    case RoundingMode::NearestMax:  return "rmm";
-    case RoundingMode::Invalid1:    return "inv1";
-    case RoundingMode::Invalid2:    return "inv2";
-    case RoundingMode::Dynamic:     return "dyn";
-    default:                        return "inv";
-    }
-  return "inv";
-}
-
-
-template <typename URV>
-void
-Core<URV>::printInstRdRs1Rs2(std::ostream& stream, const char* inst,
-			     unsigned rd, unsigned rs1, unsigned rs2)
-{
-  // Print instruction in a 9 character field.
-  stream << std::left << std::setw(9) << inst;
-
-  stream << intRegs_.regName(rd, abiNames_) << ", "
-	 << intRegs_.regName(rs1, abiNames_) << ", "
-	 << intRegs_.regName(rs2, abiNames_);
-}
-
-
-template <typename URV>
-void
-Core<URV>::printInstLdSt(std::ostream& stream, const char* inst,
-			 unsigned rd, unsigned rs1, int32_t imm)
-{
-  // Print instruction in a 8 character field.
-  stream << std::left << std::setw(8) << inst << ' ';
-
-  const char* sign = imm < 0? "-" : "";
-  if (imm < 0)
-    imm = -imm;
-
-  // Keep least sig 12 bits.
-  imm = imm & 0xfff;
-
-  stream << intRegs_.regName(rd, abiNames_) << ", " << sign << "0x"
-	 << std::hex << imm << "(" << intRegs_.regName(rs1, abiNames_) << ")";
-}
-
-
-template <typename URV>
-void
-Core<URV>::printInstFpLdSt(std::ostream& stream, const char* inst,
-			   unsigned rd, unsigned rs1, int32_t imm)
-{
-  // Print instruction in a 8 character field.
-  stream << std::left << std::setw(8) << inst << ' ';
-
-  const char* sign = imm < 0? "-" : "";
-  if (imm < 0)
-    imm = -imm;
-
-  // Keep least sig 12 bits.
-  imm = imm & 0xfff;
-
-  stream << "f" << rd << ", " << sign << "0x" << std::hex << imm
-	 << "(" << intRegs_.regName(rs1, abiNames_) << ")";
-}
-
-
-template <typename URV>
-void
-Core<URV>::printInstShiftImm(std::ostream& stream, const char* inst,
-			     unsigned rs1, unsigned rs2, uint32_t imm)
-{
-  // Print instruction in a 8 character field.
-  stream << std::left << std::setw(8) << inst << ' ';
-
-  if constexpr (sizeof(URV) == 4)
-    imm = imm & 0x1f;
-  else
-    imm = imm & 0x3f;
-
-  stream << intRegs_.regName(rs1, abiNames_) << ", "
-	 << intRegs_.regName(rs2, abiNames_) << ", 0x"
-	 << std::hex << imm;
-}
-
-
-template <typename URV>
-void
-Core<URV>::printInstRegRegImm12(std::ostream& stream, const char* inst,
-				unsigned rs1, unsigned rs2, int32_t imm)
-{
-  // Print instruction in a 8 character field.
-  stream << std::left << std::setw(8) << inst << ' ';
-
-  stream << intRegs_.regName(rs1, abiNames_) << ", "
-	 << intRegs_.regName(rs2, abiNames_) << ", ";
-
-  if (imm < 0)
-    stream << "-0x" << std::hex << ((-imm) & 0xfff);
-  else
-    stream << "0x" << std::hex << (imm & 0xfff);
-}
-
-
-template <typename URV>
-void
-Core<URV>::printBranchInst(std::ostream& stream, const char* inst,
-				unsigned rs1, unsigned rs2, int32_t imm)
-{
-  // Print instruction in a 8 character field.
-  stream << std::left << std::setw(8) << inst << ' ';
-
-  stream << intRegs_.regName(rs1, abiNames_) << ", "
-	 << intRegs_.regName(rs2, abiNames_) << ", . ";
-
-  char sign = '+';
-  if (imm < 0)
-    {
-      sign = '-';
-      imm = -imm;
-    }
-
-  stream << sign << " 0x" << std::hex << (imm & 0xfff);
-}
-
-
-template <typename URV>
-void
-Core<URV>::printInstRegImm(std::ostream& stream, const char* inst,
-			   unsigned rs1, int32_t imm)
-{
-  // Print instruction in a 8 character field.
-  stream << std::left << std::setw(8) << inst << ' ';
-
-  stream << intRegs_.regName(rs1, abiNames_) << ", ";
-
-  if (imm < 0)
-    stream << "-0x" << std::hex << (-imm);
-  else
-    stream << "0x" << std::hex << imm;
-}
-
-
-template <typename URV>
-void
-Core<URV>::printBranchInst(std::ostream& stream, const char* inst,
-			   unsigned rs1, int32_t imm)
-{
-  // Print instruction in a 8 character field.
-  stream << std::left << std::setw(8) << inst << ' ';
-
-  stream << intRegs_.regName(rs1, abiNames_) << ", . ";
-
-  char sign = '+';
-  if (imm < 0)
-    {
-      sign = '-';
-      imm = -imm;
-    }
-  stream << sign << " 0x" << std::hex << imm;
-}
-
-
-template <typename URV>
-void
-Core<URV>::printFp32f(std::ostream& stream, const char* inst,
-		      unsigned rd, unsigned rs1, unsigned rs2,
-		      unsigned rs3, RoundingMode mode)
-{
-  if (not isRvf())
-    {
-      stream << "illegal";
-      return;
-    }
-
-  // Print instruction in a 8 character field.
-  stream << std::left << std::setw(8) << inst << ' ';
-
-  stream << "f" << rd << ", f" << rs1 << ", f" << rs2 << ", f" << rs3
-	 << ", " << roundingModeString(mode);
-}
-
-
-template <typename URV>
-void
-Core<URV>::printFp32d(std::ostream& stream, const char* inst,
-		      unsigned rd, unsigned rs1, unsigned rs2,
-		      unsigned rs3, RoundingMode mode)
-{
-  if (not isRvd())
-    {
-      stream << "illegal";
-      return;
-    }
-
-  // Print instruction in a 8 character field.
-  stream << std::left << std::setw(8) << inst << ' ';
-
-  stream << "f" << rd << ", f" << rs1 << ", f" << rs2 << ", f" << rs3
-	 << ", " << roundingModeString(mode);
-}
-
-
-template <typename URV>
-void
-Core<URV>::printFp32f(std::ostream& stream, const char* inst,
-		      unsigned rd, unsigned rs1, unsigned rs2,
-		      RoundingMode mode)
-{
-  if (not isRvf())
-    {
-      stream << "illegal";
-      return;
-    }
-
-  // Print instruction in a 8 character field.
-  stream << std::left << std::setw(8) << inst << ' ';
-
-  stream << "f" << rd << ", f" << rs1 << ", f" << rs2
-	   << ", " << roundingModeString(mode);
-}
-
-
-template <typename URV>
-void
-Core<URV>::printFp32d(std::ostream& stream, const char* inst,
-		      unsigned rd, unsigned rs1, unsigned rs2,
-		      RoundingMode mode)
-{
-  if (not isRvd())
-    {
-      stream << "illegal";
-      return;
-    }
-
-  // Print instruction in a 8 character field.
-  stream << std::left << std::setw(8) << inst << ' ';
-
-  stream << "f" << rd << ", f" << rs1 << ", f" << rs2
-	   << ", " << roundingModeString(mode);
-}
-
-
-template <typename URV>
-void
-Core<URV>::disassembleFp(uint32_t inst, std::ostream& os)
-{
-  if (not isRvf())
-    {
-      os << "illegal";
-      return;
-    }
-
-  RFormInst rform(inst);
-  unsigned rd = rform.bits.rd, rs1 = rform.bits.rs1, rs2 = rform.bits.rs2;
-  unsigned f7 = rform.bits.funct7, f3 = rform.bits.funct3;
-  RoundingMode mode = RoundingMode(f3);
-  std::string rms = roundingModeString(mode);
-
-  if (f7 & 1)
-    {
-      if (not isRvd())
-	{
-	  os << "illegal";
-	  return;
-	}
-
-      if (f7 == 1)        printFp32d(os, "fadd.d", rd, rs1, rs2, mode);
-      else if (f7 == 5)   printFp32d(os, "fsub.d", rd, rs1, rs2, mode);
-      else if (f7 == 9)   printFp32d(os, "fmul.d", rd, rs1, rs2, mode);
-      else if (f7 == 0xd) printFp32d(os, "fdiv.d", rd, rs1, rs2, mode);
-      else if (f7 == 0x11)
-	{
-	  if      (f3 == 0) os << "fsgnj.d  f" << rd << ", f" << rs1;
-	  else if (f3 == 1) os << "fsgnjn.d f" << rd << ", f" << rs1;
-	  else if (f3 == 2) os << "fsgnjx.d f" << rd << ", f" << rs1;
-	  else              os << "illegal";
-	}
-      else if (f7 == 0x15)
-	{
-	  if      (f3==0) os<< "fmin.d   f" << rd << ", f" << rs1 << ", f" << rs2;
-	  else if (f3==1) os<< "fmax.d   f" << rd << ", f" << rs1 << ", f" << rs2;
-	  else            os<< "illegal";
-	}
-      else if (f7 == 0x21 and rs2 == 0)
-	os << "fcvt.d.s f" << rd << ", f" << rs1 << ", " << rms;
-      else if (f7 == 0x2d)
-	os << "fsqrt.d  f" << rd << ", f" << rs1 << ", " << rms;
-      else if (f7 == 0x51)
-	{
-	  std::string rdn = intRegs_.regName(rd, abiNames_);
-	  if      (f3==0)  os<< "fle.d    " << rdn << ", f" << rs1 << ", f" << rs2;
-	  else if (f3==1)  os<< "flt.d    " << rdn << ", f" << rs1 << ", f" << rs2;
-	  else if (f3==2)  os<< "feq.d    " << rdn << ", f" << rs1 << ", f" << rs2;
-	  else             os<< "illegal";
-	}
-      else if (f7 == 0x61)
-	{
-	  std::string rdn = intRegs_.regName(rd, abiNames_);
-	  if (rs2==0)
-	    os << "fcvt.w.d "  << rdn << ", f" << rs1 << ", " << rms;
-	  else if (rs2==1)
-	    os << "fcvt.wu.d " << rdn << ", f" << rs1 << ", " << rms;
-	  else
-	    os << "illegal";
-	}
-      else if (f7 == 0x69)
-	{
-	  std::string rs1n = intRegs_.regName(rs1, abiNames_);
-	  if (rs2==0)
-	    os << "fcvt.d.w f"  << rd << ", " << rs1n << ", " << rms;
-	  else if (rs2==1)
-	    os << "fcvt.d.wu f" << rd << ", " << rs1n << ", " << rms;
-	  else
-	    os << "illegal";
-	}
-      else if (f7 == 0x71)
-	{
-	  std::string rdn = intRegs_.regName(rd, abiNames_);
-	  if (rs2==0 and f3==0)  os << "fmv.x.d " << rdn << ", f" << rs1;
-	  if (rs2==0 and f3==1)  os << "fclass.d " << rdn << ", f" << rs1;
-	  else                   os << "illegal";
-	}
-      else if (f7 == 0x79)
-	{
-	  std::string rs1n = intRegs_.regName(rs1, abiNames_);
-	  if (rs2 == 0 and f3 == 0)  os << "fmv.d.x  f" << rd << ", " << rs1n;
-	  else                       os << "illegal";
-	}
-      else
-	os << "illegal";
-      return;
-    }
-
-  if (f7 == 0)          printFp32f(os, "fadd.s", rd, rs1, rs2, mode);
-  else if (f7 == 4)     printFp32f(os, "fsub.s", rd, rs1, rs2, mode);
-  else if (f7 == 8)     printFp32f(os, "fmul.s", rd, rs1, rs2, mode);
-  else if (f7 == 0xc)   printFp32f(os, "div.s", rd, rs1, rs2, mode);
-  else if (f7 == 0x10)
-    {
-      if      (f3 == 0) os << "fsgnj.s  f" << rd << ", f" << rs1;
-      else if (f3 == 1) os << "fsgnjn.s f" << rd << ", f" << rs1;
-      else if (f3 == 2) os << "fsgnjx.s f" << rd << ", f" << rs1;
-      else              os << "illegal";
-    }
-  else if (f7 == 0x14)
-    {
-      if      (f3 == 0) os << "fmin.s  f" << rd << ", f" << rs1 << ", f" << rs2;
-      else if (f3 == 1)	os << "fmax.s  f" << rd << ", f" << rs1 << ", f" << rs2;
-      else              os << "illegal";
-    }
- 
-  else if (f7 == 0x20 and rs2 == 1)
-    os << "fcvt.s.d f" << rd << ", f" << rs1 << ", " << rms;
-  else if (f7 == 0x2c)
-    os << "fsqrt.s  f" << rd << ", f" << rs1 << ", " << rms;
-  else if (f7 == 0x50)
-    {
-      std::string rdn = intRegs_.regName(rd, abiNames_);
-      if      (f3 == 0) os << "fle.s    " << rdn << ", f" << rs1 << ", f" << rs2;
-      else if (f3 == 1) os << "flt.s    " << rdn << ", f" << rs1 << ", f" << rs2;
-      else if (f3 == 2) os << "feq.s    " << rdn << ", f" << rs1 << ", f" << rs2;
-      else              os << "illegal";
-    }
-  else if (f7 == 0x60)
-    {
-      std::string rdn = intRegs_.regName(rd, abiNames_);
-      if      (rs2==0) os << "fcvt.w.s "  << rdn << ", f" << rs1 << ", " << rms;
-      else if (rs2==1) os << "fcvt.wu.s " << rdn << ", f" << rs1 << ", " << rms;
-      else if (rs2==2) os << "fcvt.l.s "  << rdn << ", f" << rs1 << ", " << rms;
-      else if (rs2==3) os << "fcvt.lu.s " << rdn << ", f" << rs1 << ", " << rms;
-      else             os << "illegal";
-    }
-  else if (f7 == 0x68)
-    {
-      std::string rs1n = intRegs_.regName(rs1, abiNames_);
-
-      if      (rs2==0) os << "fcvt.s.w f"  << rd << ", " << rs1n << ", " << rms;
-      else if (rs2==1) os << "fcvt.s.wu f" << rd << ", " << rs1n << ", " << rms;
-      else if (rs2==2) os << "fcvt.s.l f"  << rd << ", " << rs1n << ", " << rms;
-      else if (rs2==3) os << "fcvt.s.lu f" << rd << ", " << rs1n << ", " << rms;
-      else             os << "illegal";
-    }
-  else if (f7 == 0x70)
-    {
-      std::string rdn = intRegs_.regName(rd, abiNames_);
-      if      (rs2 == 0 and f3 == 0)  os << "fmv.x.w  " << rdn << ", f" << rs1;
-      else if (rs2 == 0 and f3 == 1)  os << "fclass.s " << rdn << ", f" << rs1;
-      else                            os << "illegal";
-    }
-  else if (f7 == 0x74)
-    {
-      std::string rs1n = intRegs_.regName(rs1, abiNames_);
-      if (rs2 == 0 and f3 == 0)  os << "fmv.w.x  f" << rd << ", " << rs1n;
-      else                       os << "illegal";
-    }
-  else
-    os << "illegal";
-}
-
-
-template <typename URV>
-void
-Core<URV>::printAmoInst(std::ostream& stream, const char* inst, bool aq,
-			bool rl, unsigned rd, unsigned rs1, unsigned rs2)
-{
-  stream << inst;
-
-  if (aq)
-    stream << ".aq";
-
-  if (rl)
-    stream << ".rl";
-
-  stream << ' ';
-  stream << intRegs_.regName(rd,  abiNames_) << ", "
-	 << intRegs_.regName(rs1, abiNames_) << ", "
-    	 << intRegs_.regName(rs2, abiNames_);
-}
-
-
-template <typename URV>
-void
-Core<URV>::printLrInst(std::ostream& stream, const char* inst, bool aq,
-		       bool rl, unsigned rd, unsigned rs1)
-{
-  stream << inst;
-
-  if (aq)
-    stream << ".aq";
-
-  if (rl)
-    stream << ".rl";
-
-  stream << ' ';
-  stream << intRegs_.regName(rd, abiNames_)
-	 << ", (" << intRegs_.regName(rs1, abiNames_) << ")";
-}
-
-
-template <typename URV>
-void
-Core<URV>::printScInst(std::ostream& stream, const char* inst, bool aq,
-		       bool rl, unsigned rd, unsigned rs1, unsigned rs2)
-{
-  stream << inst;
-
-  if (aq)
-    stream << ".aq";
-
-  if (rl)
-    stream << ".rl";
-
-  stream << ' ';
-
-  stream << intRegs_.regName(rd, abiNames_)
-	 << ", " << intRegs_.regName(rs2, abiNames_)
-	 << ", (" << intRegs_.regName(rs1) << ")";
-}
-
-
-template <typename URV>
-void
-Core<URV>::disassembleInst32(uint32_t inst, std::ostream& stream)
-{
-  if (not isFullSizeInst(inst))
-    {
-      stream << "illegal";  // Not a compressed instruction.
-      return;
-    }
-
-  unsigned opcode = (inst & 0x7f) >> 2;  // Upper 5 bits of opcode.
-
-  switch (opcode)
-    {
-    case 0:  // 00000   I-form
-      {
-	IFormInst iform(inst);
-	unsigned rd = iform.fields.rd, rs1 = iform.fields.rs1;
-	int32_t imm = iform.immed();
-	switch (iform.fields.funct3)
-	  {
-	  case 0:  printInstLdSt(stream, "lb",  rd, rs1, imm); break;
-	  case 1:  printInstLdSt(stream, "lh",  rd, rs1, imm); break;
-	  case 2:  printInstLdSt(stream, "lw",  rd, rs1, imm); break;
-	  case 3:  printInstLdSt(stream, "ld",  rd, rs1, imm); break;
-	  case 4:  printInstLdSt(stream, "lbu", rd, rs1, imm); break;
-	  case 5:  printInstLdSt(stream, "lhu", rd, rs1, imm); break;
-	  case 6:  printInstLdSt(stream, "lwu", rd, rs1, imm); break;
-	  default: stream << "illegal";                        break;
-	  }
-      }
-      break;
-
-    case 1:   // 0001 I-Form
-      {
-	IFormInst iform(inst);
-	unsigned rd = iform.fields.rd, rs1 = iform.fields.rs1;
-	int32_t imm = iform.immed();
-	uint32_t f3 = iform.fields.funct3;
-	if (f3 == 2)
-	  {
-	    if (isRvf())
-	      printInstFpLdSt(stream, "flw", rd, rs1, imm);
-	    else
-	      stream << "illegal";
-	  }
-	else if (f3 == 3)
-	  {
-	    if (isRvd())
-	      printInstFpLdSt(stream, "fld", rd, rs1, imm);
-	    else
-	      stream << "illegal";
-	  }
-	else
-	  stream << "illegal";
-      }
-      break;
-
-  case 2: {  // 00010  R-form
-	  RFormInst rform(inst);
-	  unsigned rd = rform.bits.rd, rs1 = rform.bits.rs1, rs2 = rform.bits.rs2;
-	  unsigned f7 = rform.bits.funct7, f3 = rform.bits.funct3;
-	  if (f7 == 0)
-	    {
-	      if      (f3 == 4)  printInstRdRs1Rs2(stream, "getq",  rd, rs1, rs2);
-	      else               stream << "illegal";
-	    }
-	  else if (f7 == 1)
-	    {
-	      if (f3 == 2)       printInstRdRs1Rs2(stream, "setq",    rd, rs1, rs2);
-	      else               stream << "illegal";
-	    }
-	  else if (f7 == 2)
-	    {
-	      if (f3 == 0)       printInstRdRs1Rs2(stream, "retirq",    rd, rs1, rs2);
-	      else               stream << "illegal";
-	    }
-	  else if (f7 == 3)
-	    {
-	      if (f3 == 6)       printInstRdRs1Rs2(stream, "maskirq",    rd, rs1, rs2);
-	      else               stream << "illegal";
-	    }
-	  else if (f7 == 4)
-	    {
-	      if (f3 == 4)       printInstRdRs1Rs2(stream, "waitirq",    rd, rs1, rs2);
-	      else               stream << "illegal";
-	    }
-	  else if (f7 == 5)
-	    {
-	      if (f3 == 6)       printInstRdRs1Rs2(stream, "timer",    rd, rs1, rs2);
-	      else               stream << "illegal";
-	    }
-	  else
-	    stream << "illegal";
-  }
-  break;
-
-    case 3:  // 00011  I-form
-      {
-	IFormInst iform(inst);
-	unsigned rd = iform.fields.rd, rs1 = iform.fields.rs1;
-	unsigned funct3 = iform.fields.funct3;
-	if (rd != 0 or rs1 != 0)
-	  stream << "illegal";
-	else if (funct3 == 0)
-	  {
-	    if (iform.top4() != 0)
-	      stream << "illegal";
-	    else
-	      stream << "fence  " << iform.pred() << ", " << iform.succ();
-	  }
-	else if (funct3 == 1)
-	  {
-	    if (iform.uimmed() != 0)
-	      stream << "illegal";
-	    else
-	      stream << "fence.i ";
-	  }
-	else
-	  stream << "illegal";
-      }
-      break;
-
-    case 4:  // 00100  I-form
-      {
-	IFormInst iform(inst);
-	unsigned rd = iform.fields.rd, rs1 = iform.fields.rs1;
-	int32_t imm = iform.immed();
-	switch (iform.fields.funct3)
-	  {
-	  case 0:
-	    printInstRegRegImm12(stream, "addi", rd, rs1, imm);
-	    break;
-	  case 1:
-	    {
-	      unsigned topBits = 0, shamt = 0;
-	      iform.getShiftFields(isRv64(), topBits, shamt);
-	      if (topBits == 0)
-		printInstShiftImm(stream, "slli", rd, rs1, shamt);
-	      else
-		stream << "illegal";
-	    }
-	    break;
-	  case 2:
-	    printInstRegRegImm12(stream, "slti", rd, rs1, imm);
-	    break;
-	  case 3:
-	    printInstRegRegImm12(stream, "sltiu", rd, rs1, imm);
-	    break;
-	  case 4:
-	    printInstRegRegImm12(stream, "xori", rd, rs1, imm);
-	    break;
-	  case 5:
-	    {
-	      unsigned topBits = 0, shamt = 0;
-	      iform.getShiftFields(isRv64(), topBits, shamt);
-	      if (topBits == 0)
-		printInstShiftImm(stream, "srli", rd, rs1, shamt);
-	      else
-		{
-		  if (isRv64())
-		    topBits <<= 1;
-		  if (topBits == 0x20)
-		    printInstShiftImm(stream, "srai", rd, rs1, shamt);
-		  else
-		    stream << "illegal";
-		}
-	    }
-	    break;
-	  case 6:
-	    printInstRegRegImm12(stream, "ori", rd, rs1, imm);
-	    break;
-	  case 7:
-	    printInstRegRegImm12(stream, "andi", rd, rs1, imm);
-	    break;
-	  default:
-	    stream << "illegal";
-	    break;
-	  }
-      }
-      break;
-
-    case 5:  // 00101   U-form
-      {
-	UFormInst uform(inst);
-	stream << "auipc    " << intRegs_.regName(uform.bits.rd, abiNames_)
-	       << ", 0x" << std::hex << ((uform.immed() >> 12) & 0xfffff);
-      }
-      break;
-
-    case 6:  // 00110  I-form
-      {
-	IFormInst iform(inst);
-	unsigned rd = iform.fields.rd, rs1 = iform.fields.rs1;
-	int32_t imm = iform.immed();
-	unsigned funct3 = iform.fields.funct3;
-	if (funct3 == 0)
-	  {
-	    if (isRv64())
-	      printInstRegRegImm12(stream, "addi", rd, rs1, imm);
-	    else
-	      stream << "illegal";
-	  }
-	else if (funct3 == 1)
-	  {
-	    if (iform.top7() != 0)
-	      stream << "illegal";
-	    else if (isRv64())
-	      printInstShiftImm(stream, "slliw", rd, rs1, iform.fields2.shamt);
-	    else
-	      stream << "illegal";
-	  }
-	else if (funct3 == 5)
-	  {
-	    if (iform.top7() == 0)
-	      printInstShiftImm(stream, "srliw", rd, rs1, iform.fields2.shamt);
-	    else if (iform.top7() == 0x20)
-	      printInstShiftImm(stream, "sraiw", rd, rs1, iform.fields2.shamt);
-	    else
-	      stream << "illegal";
-	  }
-	else
-	  stream << "illegal";
-      }
-      break;
-
-    case 8:  // 01000  S-form
-      {
-	SFormInst sform(inst);
-	unsigned rs1 = sform.bits.rs1, rs2 = sform.bits.rs2;
-	int32_t imm = sform.immed();
-	switch (sform.bits.funct3)
-	  {
-	  case 0:  printInstLdSt(stream, "sb", rs2, rs1, imm); break;
-	  case 1:  printInstLdSt(stream, "sh", rs2, rs1, imm); break;
-	  case 2:  printInstLdSt(stream, "sw", rs2, rs1, imm); break;
-	  default:
-	    if (not isRv64())
-	      stream << "illegal";
-	    else
-	      printInstLdSt(stream, "sd", rs2, rs1, imm);
-	    break;
-	  }
-      }
-      break;
-
-    case 9:   // 01001  S-form
-      {
-	SFormInst sf(inst);
-	unsigned rs1 = sf.bits.rs1, rs2 = sf.bits.rs2, f3 = sf.bits.funct3;
-	int32_t imm = sf.immed();
-	if (f3 == 2)
-	  {
-	    if (isRvf())
-	      printInstFpLdSt(stream, "fsw", rs2, rs1, imm);
-	    else
-	      stream << "illegal";
-	  }
-	else if (f3 == 3)
-	  {
-	    if (isRvd())
-	      printInstFpLdSt(stream, "fsd", rs2, rs1, imm);
-	    else
-	      stream << "illegal";
-	  }
-	else
-	  stream << "illegal";
-      }
-      break;
-
-    case 11:  // 01011  R-form  atomics
-      {
-	if (not isRva())
-	  {
-	    stream << "illegal";
-	    break;
-	  }
-
-	RFormInst rf(inst);
-	uint32_t top5 = rf.top5(), f3 = rf.bits.funct3;
-	uint32_t rd = rf.bits.rd, rs1 = rf.bits.rs1, rs2 = rf.bits.rs2;
-	bool rl = rf.rl(), aq = rf.aq();
-	if (f3 == 2)
-	  {
-	    if (top5 == 0)
-	      printAmoInst(stream, "amoadd.w", aq, rl, rd, rs1, rs2);
-	    else if (top5 == 1)
-	      printAmoInst(stream, "amoswap.w", aq, rl, rd, rs1, rs2);
-	    else if (top5 == 2)
-	      printLrInst(stream, "lr.w", aq, rl, rd, rs1);
-	    else if (top5 == 3)
-	      printScInst(stream, "sc.w", aq, rl, rd, rs1, rs2);
-	    else if (top5 == 4)
-	      printAmoInst(stream, "amoxor.w", aq, rl, rd, rs1, rs2);
-	    else if (top5 == 8)
-	      printAmoInst(stream, "amoor.w", aq, rl, rd, rs1, rs2);
-	    else if (top5 == 0x0c)
-	      printAmoInst(stream, "amoand.w", aq, rl, rd, rs1, rs2);
-	    else if (top5 == 0x10)
-	      printAmoInst(stream, "amomin.w", aq, rl, rd, rs1, rs2);
-	    else if (top5 == 0x14)
-	      printAmoInst(stream, "amomax.w", aq, rl, rd, rs1, rs2);
-	    else if (top5 == 0x18)
-	      printAmoInst(stream, "amominu.w", aq, rl, rd, rs1, rs2);
-	    else if (top5 == 0x1c)
-	      printAmoInst(stream, "amomaxu.w", aq, rl, rd, rs1, rs2);
-	    else
-	      stream << "illegal";
-	  }
-	else if (f3 == 3)
-	  {
-	    if (top5 == 0)
-	      printAmoInst(stream, "amoadd.d", aq, rl, rd, rs1, rs2);
-	    else if (top5 == 1)
-	      printAmoInst(stream, "amoswap.d", aq, rl, rd, rs1, rs2);
-	    else if (top5 == 2)
-	      printLrInst(stream, "lr.d", aq, rl, rd, rs1);
-	    else if (top5 == 3)
-	      printScInst(stream, "sc.d", aq, rl, rd, rs1, rs2);
-	    else if (top5 == 4)
-	      printAmoInst(stream, "amoxor.d", aq, rl, rd, rs1, rs2);
-	    else if (top5 == 8)
-	      printAmoInst(stream, "amoor.d", aq, rl, rd, rs1, rs2);
-	    else if (top5 == 0x0c)
-	      printAmoInst(stream, "amoand.d", aq, rl, rd, rs1, rs2);
-	    else if (top5 == 0x10)
-	      printAmoInst(stream, "amomin.d", aq, rl, rd, rs1, rs2);
-	    else if (top5 == 0x14)
-	      printAmoInst(stream, "amomax.d", aq, rl, rd, rs1, rs2);
-	    else if (top5 == 0x18)
-	      printAmoInst(stream, "amominu.d", aq, rl, rd, rs1, rs2);
-	    else if (top5 == 0x1c)
-	      printAmoInst(stream, "amomaxu.d", aq, rl, rd, rs1, rs2);
-	    else
-	      stream << "illegal";
-	  }
-	else stream << "illegal";
-      }
-      break;
-
-    case 12:  // 01100  R-form
-      {
-	RFormInst rform(inst);
-	unsigned rd = rform.bits.rd, rs1 = rform.bits.rs1, rs2 = rform.bits.rs2;
-	unsigned f7 = rform.bits.funct7, f3 = rform.bits.funct3;
-	if (f7 == 0)
-	  {
-	    if      (f3 == 0)  printInstRdRs1Rs2(stream, "add",  rd, rs1, rs2);
-	    else if (f3 == 1)  printInstRdRs1Rs2(stream, "sll",  rd, rs1, rs2);
-	    else if (f3 == 2)  printInstRdRs1Rs2(stream, "slt",  rd, rs1, rs2);
-	    else if (f3 == 3)  printInstRdRs1Rs2(stream, "sltu", rd, rs1, rs2);
-	    else if (f3 == 4)  printInstRdRs1Rs2(stream, "xor",  rd, rs1, rs2);
-	    else if (f3 == 5)  printInstRdRs1Rs2(stream, "srl",  rd, rs1, rs2);
-	    else if (f3 == 6)  printInstRdRs1Rs2(stream, "or",   rd, rs1, rs2);
-	    else if (f3 == 7)  printInstRdRs1Rs2(stream, "and",  rd, rs1, rs2);
-	  }
-	else if (f7 == 1)
-	  {
-	    if      (not isRvm())  stream << "illegal";
-	    else if (f3 == 0) printInstRdRs1Rs2(stream, "mul",    rd, rs1, rs2);
-	    else if (f3 == 1) printInstRdRs1Rs2(stream, "mulh",   rd, rs1, rs2);
-	    else if (f3 == 2) printInstRdRs1Rs2(stream, "mulhsu", rd, rs1, rs2);
-	    else if (f3 == 3) printInstRdRs1Rs2(stream, "mulhu",  rd, rs1, rs2);
-	    else if (f3 == 4) printInstRdRs1Rs2(stream, "div",    rd, rs1, rs2);
-	    else if (f3 == 5) printInstRdRs1Rs2(stream, "divu",   rd, rs1, rs2);
-	    else if (f3 == 6) printInstRdRs1Rs2(stream, "rem",    rd, rs1, rs2);
-	    else if (f3 == 7) printInstRdRs1Rs2(stream, "remu",   rd, rs1, rs2);
-	  }
-	else if (f7 == 0x20)
-	  {
-	    if      (f3 == 0)  printInstRdRs1Rs2(stream, "sub", rd, rs1, rs2);
-	    else if (f3 == 5)  printInstRdRs1Rs2(stream, "sra", rd, rs1, rs2);
-	    else               stream << "illegal";
-	  }
-	else
-	  stream << "illegal";
-      }
-      break;
-
-    case 13:  // 01101  U-form
-      {
-	UFormInst uform(inst);
-	uint32_t imm = uform.immed();
-	stream << "lui      x" << uform.bits.rd << ", ";
-	if (imm < 0) { stream << "-"; imm = -imm; }
-	stream << "0x" << std::hex << ((imm >> 12) & 0xfffff);
-      }
-      break;
-
-    case 14:  // 01110  R-Form
-      {
-	const RFormInst rform(inst);
-	unsigned rd = rform.bits.rd, rs1 = rform.bits.rs1, rs2 = rform.bits.rs2;
-	unsigned f7 = rform.bits.funct7, f3 = rform.bits.funct3;
-	if (f7 == 0)
-	  {
-	    if      (f3 == 0)  printInstRdRs1Rs2(stream, "addw", rd, rs1, rs2);
-	    else if (f3 == 1)  printInstRdRs1Rs2(stream, "sllw", rd, rs1, rs2);
-	    else if (f3 == 5)  printInstRdRs1Rs2(stream, "srlw", rd, rs1, rs2);
-	    else               stream << "illegal";
-	  }
-	else if (f7 == 1)
-	  {
-	    if      (f3 == 0)  printInstRdRs1Rs2(stream, "mulw",  rd, rs1, rs2);
-	    else if (f3 == 4)  printInstRdRs1Rs2(stream, "divw",  rd, rs1, rs2);
-	    else if (f3 == 5)  printInstRdRs1Rs2(stream, "divuw", rd, rs1, rs2);
-	    else if (f3 == 6)  printInstRdRs1Rs2(stream, "remw",  rd, rs1, rs2);
-	    else if (f3 == 7)  printInstRdRs1Rs2(stream, "remuw", rd, rs1, rs2);
-	    else               stream << "illegal";
-	  }
-	else if (f7 == 0x20)
-	  {
-	    if      (f3 == 0)  printInstRdRs1Rs2(stream, "subw", rd, rs1, rs2);
-	    else if (f3 == 5)  printInstRdRs1Rs2(stream, "sraw", rd, rs1, rs2);
-	    else               stream << "illegal";
-	  }
-	else
-	  stream << "illegal";
-      }
-      break;
-
-    case 16:  // 10000   rform
-      {
-	RFormInst rform(inst);
-	unsigned rd = rform.bits.rd, rs1 = rform.bits.rs1, rs2 = rform.bits.rs2;
-	unsigned f7 = rform.bits.funct7, f3 = rform.bits.funct3;
-	unsigned rs3 = f7 >> 2;
-	RoundingMode mode = RoundingMode(f3);
-	if ((f7 & 3) == 0)
-	  printFp32f(stream, "fmadd_s", rd, rs1, rs2, rs3, mode);
-	else if ((f7 & 3) == 1)
-	  printFp32d(stream, "fmadd_d", rd, rs1, rs2, rs3, mode);
-	else
-	  stream << "illegal";
-      }
-      break;
-
-    case 17:  // 10001   rform
-      {
-	RFormInst rform(inst);
-	unsigned rd = rform.bits.rd, rs1 = rform.bits.rs1, rs2 = rform.bits.rs2;
-	unsigned f7 = rform.bits.funct7, f3 = rform.bits.funct3;
-	unsigned rs3 = f7 >> 2;
-	RoundingMode mode = RoundingMode(f3);
-	if ((f7 & 3) == 0)
-	  printFp32f(stream, "fmsub_s", rd, rs1, rs2, rs3, mode);
-	else if ((f7 & 3) == 1)
-	  printFp32d(stream, "fmsub_d", rd, rs1, rs2, rs3, mode);
-	else
-	  stream << "illegal";
-      }
-      break;
-
-    case 18:  // 10010   rform
-      {
-	RFormInst rform(inst);
-	unsigned rd = rform.bits.rd, rs1 = rform.bits.rs1, rs2 = rform.bits.rs2;
-	unsigned f7 = rform.bits.funct7, f3 = rform.bits.funct3;
-	unsigned rs3 = f7 >> 2;
-	RoundingMode mode = RoundingMode(f3);
-	if ((f7 & 3) == 0)
-	  printFp32f(stream, "fnmsub_s", rd, rs1, rs2, rs3, mode);
-	else if ((f7 & 3) == 1)
-	  printFp32d(stream, "fnmsub_d", rd, rs1, rs2, rs3, mode);
-	else
-	  stream << "illegal";
-      }
-      break;
-
-    case 19:  // 10011   rform
-      {
-	RFormInst rform(inst);
-	unsigned rd = rform.bits.rd, rs1 = rform.bits.rs1, rs2 = rform.bits.rs2;
-	unsigned f7 = rform.bits.funct7, f3 = rform.bits.funct3;
-	unsigned rs3 = f7 >> 2;
-	RoundingMode mode = RoundingMode(f3);
-	if ((f7 & 3) == 0)
-	  printFp32f(stream, "fnmadd_s", rd, rs1, rs2, rs3, mode);
-	else if ((f7 & 3) == 1)
-	  printFp32d(stream, "fnmadd_d", rd, rs1, rs2, rs3, mode);
-	else
-	  stream << "illegal";
-      }
-      break;
-
-    case 20:  // 10100   rform
-      disassembleFp(inst, stream);
-      break;
-
-    case 24:  // 11000   B-form
-      {
-	BFormInst bform(inst);
-	unsigned rs1 = bform.bits.rs1, rs2 = bform.bits.rs2;
-	int32_t imm = bform.immed();
-	switch (bform.bits.funct3)
-	  {
-	  case 0:  printBranchInst(stream, "beq",  rs1, rs2, imm); break;
-	  case 1:  printBranchInst(stream, "bne",  rs1, rs2, imm); break;
-	  case 4:  printBranchInst(stream, "blt",  rs1, rs2, imm); break;
-	  case 5:  printBranchInst(stream, "bge",  rs1, rs2, imm); break;
-	  case 6:  printBranchInst(stream, "bltu", rs1, rs2, imm); break;
-	  case 7:  printBranchInst(stream, "bgeu", rs1, rs2, imm); break;
-	  default: stream << "illegal";                            break;
-	  }
-      }
-      break;
-
-    case 25:  // 11001  I-form
-      {
-	IFormInst iform(inst);
-	unsigned rd = iform.fields.rd, rs1 = iform.fields.rs1;
-	if (iform.fields.funct3 == 0)
-	  printInstLdSt(stream, "jalr", rd, rs1, iform.immed());
-	else
-	  stream << "illegal";
-      }
-      break;
-
-    case 27:  // 11011  J-form
-      {
-	JFormInst jform(inst);
-	int32_t imm = jform.immed();
-	stream << "jal      " << intRegs_.regName(jform.bits.rd, abiNames_)
-	       << ", . ";
-	char sign = '+';
-	if (imm < 0)
-	  {
-	    sign = '-';
-	    imm = -imm;
-	  }
-	stream << sign << " 0x" << std::hex << (imm & 0xfffff);
-      }
-      break;
-
-    case 28:  // 11100  I-form
-      {
-	IFormInst iform(inst);
-	unsigned rd = iform.fields.rd, rs1 = iform.fields.rs1;
-	unsigned csrNum = iform.uimmed();
-	std::string rdn = intRegs_.regName(rd, abiNames_);   // rd name
-	std::string rs1n = intRegs_.regName(rs1, abiNames_); // rs1 name
-	std::string csrn;  // csr name
-	auto csr = csRegs_.findCsr(CsrNumber(csrNum));
-	if (csr)
-	  csrn = csr->getName();
-	else
-	  csrn = "illegal";
-	switch (iform.fields.funct3)
-	  {
-	  case 0:
-	    {
-	      uint32_t func7 = iform.top7();
-	      if (func7 == 0)
-		{
-		  if (rs1 != 0 or rd != 0)  stream << "illegal";
-		  else if (csrNum == 0)     stream << "ecall";
-		  else if (csrNum == 1)     stream << "ebreak";
-		  else if (csrNum == 2)     stream << "uret";
-		  else                      stream << "illegal";
-		}
-	      else if (func7 == 9)
-		{
-		  uint32_t rs2 = iform.rs2();
-		  if (rd != 0) stream << "illegal";
-		  else         stream << "SFENCE.VMA " << rs1 << ", " << rs2;
-		}
-	      else if (csrNum == 0x102) stream << "sret";
-	      else if (csrNum == 0x302) stream << "mret";
-	      else if (csrNum == 0x105) stream << "wfi";
-	      else                      stream << "illegal";
-	    }
-	    break;
-	  case 1:
-	    stream << "csrrw    " << rdn << ", " << csrn << ", " << rs1n;
-	    break;
-	  case 2:
-	    stream << "csrrs    " << rdn << ", " << csrn << ", " << rs1n;
-	    break;
-	  case 3:
-	    stream << "csrrc    " << rdn << ", " << csrn << ", " << rs1n;
-	    break;
-	  case 5:
-	    stream << "csrrwi   " << rdn << ", " << csrn << ", " << rs1n;
-	    break;
-	  case 6:
-	    stream << "csrrsi   " << rdn << ", " << csrn << ", " << rs1n;
-	    break;
-	  case 7:
-	    stream << "csrrci   " << rdn << ", " << csrn << ", " << rs1n;
-	    break;
-	  default:
-	    stream << "illegal";
-	    break;
-	  }
-      }
-      break;
-
-    default:
-      stream << "illegal";
-      break;
-    }
-}
-
-
-template <typename URV>
-void
-Core<URV>::disassembleInst16(uint16_t inst, std::ostream& stream)
-{
-  if (not isRvc())
-    {
-      stream << "illegal";
-      return;
-    }
-
-  uint16_t quadrant = inst & 0x3;
-  uint16_t funct3 =  uint16_t(inst >> 13);    // Bits 15 14 and 13
-
-  switch (quadrant)
-    {
-    case 0:    // quadrant 0
-      switch (funct3)
-	{
-	case 0:   // illegal, c.addi4spn
-	  {
-	    if (inst == 0)
-	      stream << "illegal";
-	    else
-	      {
-		CiwFormInst ciwf(inst);
-		unsigned immed = ciwf.immed();
-		if (immed == 0)
-		  stream << "illegal";
-		else
-		  printInstRegImm(stream, "c.addi4spn", 8+ciwf.bits.rdp,
-				  immed >> 2);
-	      }
-	  }
-	  break;
-	case 1: // c_fld, c_lq
-	  stream << "illegal";
-	  break;
-	case 2: // c.lw
-	  {
-	    ClFormInst clf(inst);
-	    unsigned rd = 8+clf.bits.rdp, rs1 = (8+clf.bits.rs1p);
-	    printInstLdSt(stream, "c.lw", rd, rs1, clf.lwImmed());
-	  }
-	  break;
-	case 3:  // c.flw, c.ld
-	  {
-	    ClFormInst clf(inst);
-	    unsigned rd = 8+clf.bits.rdp, rs1 = (8+clf.bits.rs1p);
-	    if (isRv64())
-	      printInstLdSt(stream, "c.ld", rd, rs1, clf.ldImmed());
-	    else
-	      {
-		if (isRvf())
-		  printInstFpLdSt(stream, "c.flw", rd, rs1, clf.lwImmed());
-		else
-		  stream << "illegal";
-	      }
-	  }
-	  break;
-	case 4:  // reserved
-	  stream << "illegal";
-	  break;
-	case 5:  // c.fsd, c.sq
-	  if (isRvd())
-	    {
-	      ClFormInst clf(inst);
-	      unsigned rd = 8+clf.bits.rdp, rs1 = (8+clf.bits.rs1p);
-	      printInstFpLdSt(stream, "c.fsd", rd, rs1, clf.ldImmed());
-	    }
-	  else
-	    stream << "illegal";
-	  break;
-	case 6:  // c.sw
-	  {
-	    CsFormInst cs(inst);
-	    unsigned rd = (8+cs.bits.rs2p), rs1 = 8+cs.bits.rs1p;
-	    printInstLdSt(stream, "c.sw", rd, rs1, cs.swImmed());
-	  }
-	  break;
-	case 7:  // c.fsw, c.sd
-	  {
-	    CsFormInst cs(inst);
-	    unsigned rd = (8+cs.bits.rs2p), rs1 = (8+cs.bits.rs1p);
-	    if (isRv64())
-	      printInstLdSt(stream, "c.sd", rd, rs1, cs.sdImmed());
-	    else
-	      {
-		if (isRvf())
-		  printInstFpLdSt(stream, "c.fsw", rd, rs1, cs.swImmed());
-		else
-		  stream << "illegal"; // c.fsw
-	      }
-	  }
-	  break;
-	}
-      break;
-
-    case 1:    // quadrant 1
-      switch (funct3)
-	{
-	case 0:  // c.nop, c.addi
-	  {
-	    CiFormInst cif(inst);
-	    if (cif.bits.rd == 0)
-	      stream << "c.nop";
-	    else
-	      printInstRegImm(stream, "c.addi", cif.bits.rd, cif.addiImmed());
-	  }
-	  break;
-
-	case 1:  // c.jal, in rv64 and rv128 this is c.addiw
-	  if (isRv64())
-	    {
-	      CiFormInst cif(inst);
-	      if (cif.bits.rd == 0)
-		stream << "illegal";
-	      else
-		printInstRegImm(stream, "c.addiw", cif.bits.rd, cif.addiImmed());
-	    }
-	  else
-	    {
-	      CjFormInst cjf(inst);
-	      int32_t imm = cjf.immed();
-	      stream << "c.jal    . ";
-	      char sign = '+';
-	      if (imm < 0) { sign = '-'; imm = -imm; }
-	      stream << sign << " 0x" << std::hex << imm;
-	    }
-	  break;
-
-	case 2:  // c.li
-	  {
-	    CiFormInst cif(inst);
-	    printInstRegImm(stream, "c.li", cif.bits.rd, cif.addiImmed());
-	  }
-	  break;
-
-	case 3:  // c.addi16sp, c.lui
-	  {
-	    CiFormInst cif(inst);
-	    int immed16 = cif.addi16spImmed();
-	    if (immed16 == 0)
-	      stream << "illegal";
-	    else if (cif.bits.rd == RegSp)
-	      {
-		stream << "c.addi16sp ";
-		if (immed16 < 0) { stream << "-"; immed16 = -immed16; }
-		stream << "0x" << std::hex << (immed16 >> 4);
-	      }
-	    else
-	      printInstRegImm(stream, "c.lui", cif.bits.rd, cif.luiImmed()>>12);
-	  }
-	  break;
-
-	// c.srli c.srli64 c.srai c.srai64 c.andi c.sub c.xor c.and
-	// c.subw c.addw
-	case 4:
-	  {
-	    CaiFormInst caf(inst);  // compressed and immediate form
-	    unsigned rd = 8 + caf.bits.rdp;
-	    std::string rdName = intRegs_.regName(rd, abiNames_);
-	    int immed = caf.andiImmed();
-	    switch (caf.bits.funct2)
-	      {
-	      case 0:
-		if (caf.bits.ic5 != 0 and not isRv64())
-		  stream << "illegal";
-		else
-		  printInstRegImm(stream, "c.srli", rd, caf.shiftImmed());
-		break;
-	      case 1:
-		if (caf.bits.ic5 != 0 and not isRv64())
-		  stream << "illegal";
-		else
-		  printInstRegImm(stream, "c.srai", rd, caf.shiftImmed());
-		break;
-	      case 2:
-		printInstRegImm(stream, "c.andi", rd, immed);
-		break;
-	      case 3:
-		{
-		  unsigned rs2 = 8+(immed & 0x7); // Lowest 3 bits of immed
-		  std::string rs2n = intRegs_.regName(rs2, abiNames_);
-		  if ((immed & 0x20) == 0)  // Bit 5 of immed
-		    {
-		      switch ((immed >> 3) & 3) // Bits 3 and 4 of immed
-			{
-			case 0:
-			  stream << "c.sub    " << rdName << ", " << rs2n; break;
-			case 1:
-			  stream << "c.xor    " << rdName << ", " << rs2n; break;
-			case 2:
-			  stream << "c.or     " << rdName << ", " << rs2n; break;
-			case 3:
-			  stream << "c.and    " << rdName << ", " << rs2n; break;
-			}
-		    }
-		  else
-		    {
-		      if (not isRv64())
-			stream << "illegal";
-		      else
-			switch ((immed >> 3) & 3)
-			  {
-			  case 0: stream << "c.subw " << rdName << ", " << rs2n;
-			    break;
-			  case 1: stream << "c.addw " << rdName << ", " << rs2n;
-			    break;
-			  case 3: stream << "illegal";
-			    break; // reserved
-			  case 4: stream << "illegal";
-			    break; // reserved
-			}
-		    }
-		}
-		break;
-	      }
-	  }
-	  break;
-
-	case 5:  // c.j
-	  {
-	    CjFormInst cjf(inst);
-	    int32_t imm = cjf.immed();
-	    stream << "c.j      . ";
-	    char sign = '+';
-	    if (imm < 0) { sign = '-'; imm = -imm; }
-	    stream << sign << " 0x" << std::hex << imm;
-	  }
-	  break;
-
-	case 6:  // c.beqz
-	  {
-	    CbFormInst cbf(inst);
-	    printBranchInst(stream, "c.beqz", 8+cbf.bits.rs1p, cbf.immed());
-	  }
-	  break;
-
-	case 7:  // c.bnez
-	  {
-	    CbFormInst cbf(inst);
-	    printBranchInst(stream, "c.bnez", 8+cbf.bits.rs1p, cbf.immed());
-	  }
-	  break;
-	}
-      break;
-
-    case 2:    // quadrant 2
-      switch (funct3)
-	{
-	case 0:  // c.slli c.slli64
-	  {
-	    CiFormInst cif(inst);
-	    unsigned immed = unsigned(cif.slliImmed()), rd = cif.bits.rd;
-	    if (cif.bits.ic5 != 0 and not isRv64())
-	      stream << "illegal";
-	    else
-	      stream << "c.slli   " << intRegs_.regName(rd, abiNames_) << ", "
-		     << immed;
-	  }
-	  break;
-
-	case 1:   // c.fldsp, c.lqsp
-	  stream << "illegal";
-	  break;
-
-	case 2:  // c.lwsp
-	  {
-	    CiFormInst cif(inst);
-	    unsigned rd = cif.bits.rd;
-	    // rd == 0 is legal per Andrew Watterman
-	    stream << "c.lwsp   " << intRegs_.regName(rd, abiNames_) << ", 0x"
-		   << std::hex << cif.lwspImmed();
-	  }
-	break;
-
-	case 3:  // c.flwsp c.ldsp
-	  if (isRv64())
-	    {
-	      CiFormInst cif(inst);
-	      unsigned rd = cif.bits.rd;
-	      stream << "c.ldsp   " << intRegs_.regName(rd, abiNames_) << ", 0x"
-		     << std::hex << cif.ldspImmed();
-	    }
-	  else
-	    {
-	      stream << "illegal";  // c.flwsp
-	    }
-	  break;
-
-	case 4:  // c.jr c.mv c.ebreak c.jalr c.add
-	  {
-	    CiFormInst cif(inst);
-	    unsigned immed = cif.addiImmed();
-	    unsigned rd = cif.bits.rd;
-	    unsigned rs2 = immed & 0x1f;
-	    std::string rdName = intRegs_.regName(rd, abiNames_);
-	    std::string rs2Name = intRegs_.regName(rs2, abiNames_);
-	    if ((immed & 0x20) == 0)
-	      {
-		if (rs2 == 0)
-		  {
-		    if (rd == 0)
-		      stream << "illegal";
-		    else
-		      stream << "c.jr     " << rdName;
-		  }
-		else
-		  {
-		    if (rd == 0)
-		      stream << "illegal";
-		    else
-		      stream << "c.mv     " << rdName << ", " << rs2Name;
-		  }
-	      }
-	    else
-	      {
-		if (rs2 == 0)
-		  {
-		    if (rd == 0)
-		      stream << "c.ebreak";
-		    else
-		      stream << "c.jalr   " << rdName;
-		  }
-		else
-		  {
-		    if (rd == 0)
-		      stream << "illegal";
-		    else
-		      stream << "c.add    " << rdName << ", " << rs2Name;
-		  }
-	      }
-	  }
-	  break;
-
-	case 5:  // c.fsdsp  c.sqsp
-	  stream << "illegal";
-	  break;
-
-	case 6:  // c.swsp
-	  {
-	    CswspFormInst csw(inst);
-	    stream << "c.swsp   " << intRegs_.regName(csw.bits.rs2, abiNames_)
-		   << ", 0x" << std::hex << csw.swImmed();
-	  }
-	  break;
-
-	case 7:  // c.fswsp c.sdsp
-	  {
-	    if (isRv64())  // c.sdsp
-	      {
-		CswspFormInst csw(inst);
-		stream << "c.sdsp   " << intRegs_.regName(csw.bits.rs2, abiNames_)
-		       << ", 0x" << std::hex << csw.sdImmed();
-	      }
-	  else
-	    {
-	      stream << "illegal";    // c.fwsp
-	    }
-	  }
-	  break;
-	}
-      break;
-
-    case 3:  // quadrant 3
-      stream << "illegal";
-      break;
-
-    default:
-      stream << "illegal";
-      break;
-    }
-}
-
-
-template <typename URV>
-void
-Core<URV>::disassembleInst32(uint32_t inst, std::string& str)
-{
-  str.clear();
-
-  std::ostringstream oss;
-  disassembleInst32(inst, oss);
-  str = oss.str();
-}
-
-
-template <typename URV>
-void
-Core<URV>::disassembleInst16(uint16_t inst, std::string& str)
-{
-  str.clear();
-
-  std::ostringstream oss;
-  disassembleInst16(inst, oss);
-  str = oss.str();
-}
-
-
-template <typename URV>
-void
-Core<URV>::enableInstructionFrequency(bool b)
-{
-  instFreq_ = b;
-  if (b)
-    {
-      instProfileVec_.resize(size_t(InstId::maxId) + 1);
-
-      auto regCount = intRegCount();
-      for (auto& inst : instProfileVec_)
-	{
-	  inst.rd_.resize(regCount);
-	  inst.rs1_.resize(regCount);
-	  inst.rs2_.resize(regCount);
-	  inst.rs1Histo_.resize(13);  // FIX: avoid magic 13
-	  inst.rs2Histo_.resize(13);  // FIX: avoid magic 13
-	  inst.immHisto_.resize(13);  // FIX: avoid magic 13
-	}
-    }
-}
-
-
-template <typename URV>
-void
-Core<URV>::enterDebugMode(DebugModeCause cause, URV pc)
-{
-  // Entering debug modes loses LR reservation.
-  hasLr_ = false;
-
-  if (debugMode_)
-    {
-      if (debugStepMode_)
-	debugStepMode_ = false;
-      else
-	std::cerr << "Error: Entering debug-halt while in debug-halt\n";
-    }
-  else
-    {
-      debugMode_ = true;
-      if (debugStepMode_)
-	std::cerr << "Error: Entering debug-halt with debug-step true\n";
-      debugStepMode_ = false;
-    }
-
-  URV value = 0;
-  if (csRegs_.read(CsrNumber::DCSR, PrivilegeMode::Machine, debugMode_, value))
-    {
-      value &= ~(URV(7) << 6);   // Clear cause field (starts at bit 6).
-      value |= URV(cause) << 6;  // Set cause field
-      if (nmiPending_)
-	value |= URV(1) << 3;    // Set nmip bit.
-      csRegs_.poke(CsrNumber::DCSR, value);
-
-      csRegs_.poke(CsrNumber::DPC, pc);
-    }
-}
-
-
-template <typename URV>
-void
-Core<URV>::enterDebugMode(URV pc)
-{
-  // This method is used by the test-bench to make the simulator
-  // follow it into debug-halt or debug-stop mode. Do nothing if the
-  // simulator got into debug mode on its own.
-  if (debugMode_)
-    return;   // Already in debug mode.
-
   if (debugStepMode_)
     std::cerr << "Error: Enter-debug command finds core in debug-step mode.\n";
 
@@ -7301,28 +4838,6 @@
       return;
     }
 
-=======
-  if (debugStepMode_)
-    std::cerr << "Error: Enter-debug command finds core in debug-step mode.\n";
-
-  debugStepMode_ = false;
-  debugMode_ = false;
-
-  enterDebugMode(DebugModeCause::DEBUGGER, pc);
-}
-
-
-template <typename URV>
-void
-Core<URV>::exitDebugMode()
-{
-  if (not debugMode_)
-    {
-      std::cerr << "Error: Bench sent exit debug while not in debug mode.\n";
-      return;
-    }
-
->>>>>>> 35ae5eb5
   csRegs_.peek(CsrNumber::DPC, pc_);
 
   // If in debug-step go to debug-halt. If in debug-halt go to normal
@@ -9722,33 +7237,8 @@
       return;
     }
 
-<<<<<<< HEAD
-  float f1 = fpRegs_.readSingle(rs1);
-
-  union IFU  // Int float union: reinterpret bits as int or float
-  {
-    int32_t i;
-    float f;
-  };
-
-  IFU ifu;
-  ifu.f = f1;
-
-  SRV value = SRV(ifu.i); // Sign extend.
-
-  intRegs_.write(rd, value);
-}
-
-
-template <typename URV>
-void
-Core<URV>::execFeq_s(uint32_t rd, uint32_t rs1, int32_t rs2)
-{
-  if (not isRvf())
-=======
   RoundingMode riscvMode = effectiveRoundingMode();
   if (riscvMode >= RoundingMode::Invalid1)
->>>>>>> 35ae5eb5
     {
       illegalInst();
       return;
@@ -11768,21 +9258,8 @@
 {
   if (not isRvzbmini())
     {
-<<<<<<< HEAD
-      URV addr = intRegs_.read(rs1);
-
-      URV rdVal = loadedValue;
-      URV rs2Val = intRegs_.read(rs2);
-      URV result = (rs2Val > rdVal)? rs2Val : rdVal;
-
-      bool storeOk = store<URV>(addr, addr, result);
-
-      if (storeOk and not triggerTripped_)
-        intRegs_.write(rd, rdVal);
-=======
-      illegalInst();
-      return;
->>>>>>> 35ae5eb5
+      illegalInst();
+      return;
     }
 
   unsigned halfXlen = sizeof(URV)*4;
